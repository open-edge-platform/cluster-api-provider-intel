--- conflicted
+++ resolved
@@ -271,11 +271,7 @@
 	// IntelMachine for the node doesn't exist yet
 	if intelmachine == nil {
 		// unpause the cluster if paused
-<<<<<<< HEAD
-		cluster, err := getCluster(ctx, h.client, projectId, hostId)
-=======
-		cluster, err := h.getCluster(ctx, projectId, nodeGUID)
->>>>>>> 656b6ce8
+		cluster, err := h.getCluster(ctx, projectId, hostUuid)
 		if cluster != nil && cluster.Spec.Paused {
 			log.Debug().Msgf("Unpausing cluster %s/%s", cluster.Namespace, cluster.Name)
 			err = unpauseCluster(ctx, h.client, cluster)
@@ -365,43 +361,18 @@
 	return &intelMachineList.Items[0], nil
 }
 
-<<<<<<< HEAD
-func getCluster(ctx context.Context, client ctrlclient.Client, projectId string, hostId string) (*clusterv1.Cluster, error) {
+func (h *Handler) getCluster(ctx context.Context, projectId string, hostId string) (*clusterv1.Cluster, error) {
 	// see if there is machine binding for this node
 	var machineBindingList infrastructurev1alpha1.IntelMachineBindingList
 
-	if err := client.List(ctx, &machineBindingList, ctrlclient.InNamespace(projectId)); err != nil {
+	// if err := h.client.List(ctx, &machineBindingList, ctrlclient.InNamespace(projectId)); err != nil {
+	// 	return nil, fmt.Errorf("failed to get intel machine binding list: %w", err)
+	// }
+
+	// fmt.Println("machineBindingList:", machineBindingList)
+
+	if err := h.client.List(ctx, &machineBindingList, ctrlclient.InNamespace(projectId), ctrlclient.MatchingFields{hostIdKey: hostId}); err != nil {
 		return nil, fmt.Errorf("failed to get intel machine binding list: %w", err)
-	}
-
-	fmt.Println("machineBindingList:", machineBindingList)
-
-	if err := client.List(ctx, &machineBindingList, ctrlclient.InNamespace(projectId), ctrlclient.MatchingFields{hostIdKey: hostId}); err != nil {
-=======
-func (h *Handler) getCluster(ctx context.Context, projectId string, nodeID string) (*clusterv1.Cluster, error) {
-	// see if there is machine binding for this node
-	var machineBindingList infrastructurev1alpha1.IntelMachineBindingList
-
-	// TODO: always convert nodeID(GUID format) to hostID before search the cluster once host
-	// unification from cluster-manager is done. For 3.2 release, try to get
-	// hostID by UUID if no machine binding is found.
-	if err := h.client.List(ctx, &machineBindingList, ctrlclient.InNamespace(projectId), ctrlclient.MatchingFields{nodeGUIDKey: nodeID}); err != nil {
->>>>>>> 656b6ce8
-		return nil, fmt.Errorf("failed to get intel machine binding list: %w", err)
-	}
-
-	if len(machineBindingList.Items) == 0 && h.inventoryClient != nil {
-		log.Debug().Msgf("No IntelMachineBinding found for node %s in project %s, attempt to get hostID by UUID", nodeID, projectId)
-		host, err := h.inventoryClient.Client.GetHostByUUID(ctx, projectId, nodeID)
-		if err != nil {
-			return nil, fmt.Errorf("failed to get host resource by UUID: %w", err)
-		}
-
-		if err := h.client.List(ctx, &machineBindingList,
-			ctrlclient.InNamespace(projectId),
-			ctrlclient.MatchingFields{nodeGUIDKey: host.GetResourceId()}); err != nil {
-			return nil, fmt.Errorf("failed to get intel machine binding list: %w", err)
-		}
 	}
 
 	if len(machineBindingList.Items) == 0 {
@@ -413,7 +384,7 @@
 	}
 
 	// one cluster is found for the node
-	log.Debug().Msgf("Found cluster for node %s %s/%s", nodeID, projectId, machineBindingList.Items[0].Spec.ClusterName)
+	log.Debug().Msgf("Found cluster for node %s %s/%s", hostId, projectId, machineBindingList.Items[0].Spec.ClusterName)
 	cluster := &clusterv1.Cluster{}
 	key := types.NamespacedName{Namespace: projectId, Name: machineBindingList.Items[0].Spec.ClusterName}
 	if err := h.client.Get(ctx, key, cluster); err != nil {
