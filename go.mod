--- conflicted
+++ resolved
@@ -39,18 +39,11 @@
 )
 
 require (
-<<<<<<< HEAD
-	ariga.io/atlas v0.32.0 // indirect
-	buf.build/gen/go/bufbuild/protovalidate/protocolbuffers/go v1.36.6-20250307204501-0409229c3780.1 // indirect
-	cel.dev/expr v0.23.0 // indirect
-	entgo.io/contrib v0.6.0 // indirect
-=======
 	ariga.io/atlas v0.37.0 // indirect
 	buf.build/gen/go/bufbuild/protovalidate/protocolbuffers/go v1.36.9-20250912141014-52f32327d4b0.1 // indirect
 	buf.build/go/protovalidate v1.0.0 // indirect
 	cel.dev/expr v0.24.0 // indirect
 	entgo.io/contrib v0.7.0 // indirect
->>>>>>> 61915fad
 	github.com/Masterminds/semver/v3 v3.4.0 // indirect
 	github.com/agext/levenshtein v1.2.3 // indirect
 	github.com/agnivade/levenshtein v1.2.1 // indirect
@@ -128,14 +121,6 @@
 	github.com/zclconf/go-cty v1.16.2 // indirect
 	github.com/zclconf/go-cty-yaml v1.1.0 // indirect
 	go.opentelemetry.io/auto/sdk v1.1.0 // indirect
-<<<<<<< HEAD
-	go.opentelemetry.io/contrib/instrumentation/net/http/otelhttp v0.60.0 // indirect
-	go.uber.org/automaxprocs v1.6.0 // indirect
-	go.yaml.in/yaml/v3 v3.0.4 // indirect
-	golang.org/x/crypto v0.41.0 // indirect
-	golang.org/x/mod v0.27.0 // indirect
-	golang.org/x/sync v0.16.0 // indirect
-=======
 	go.opentelemetry.io/contrib/instrumentation/net/http/otelhttp v0.63.0 // indirect
 	go.uber.org/automaxprocs v1.6.0 // indirect
 	go.yaml.in/yaml/v2 v2.4.2 // indirect
@@ -143,7 +128,6 @@
 	golang.org/x/crypto v0.42.0 // indirect
 	golang.org/x/mod v0.28.0 // indirect
 	golang.org/x/sync v0.17.0 // indirect
->>>>>>> 61915fad
 	google.golang.org/genproto v0.0.0-20241118233622-e639e219e697 // indirect
 	gopkg.in/evanphx/json-patch.v4 v4.12.0 // indirect
 	k8s.io/apiserver v0.33.2 // indirect
@@ -202,21 +186,6 @@
 	go.opentelemetry.io/proto/otlp v1.7.1 // indirect
 	go.uber.org/multierr v1.11.0 // indirect
 	go.uber.org/zap v1.27.0 // indirect
-<<<<<<< HEAD
-	golang.org/x/exp v0.0.0-20250305212735-054e65f0b394 // indirect
-	golang.org/x/net v0.43.0 // indirect
-	golang.org/x/oauth2 v0.30.0 // indirect
-	golang.org/x/sys v0.35.0 // indirect
-	golang.org/x/term v0.34.0 // indirect
-	golang.org/x/text v0.28.0 // indirect
-	golang.org/x/time v0.11.0 // indirect
-	golang.org/x/tools v0.36.0 // indirect
-	gomodules.xyz/jsonpatch/v2 v2.4.0 // indirect
-	google.golang.org/genproto/googleapis/api v0.0.0-20250603155806-513f23925822 // indirect
-	google.golang.org/genproto/googleapis/rpc v0.0.0-20250603155806-513f23925822 // indirect
-	google.golang.org/grpc v1.73.0
-	google.golang.org/protobuf v1.36.7
-=======
 	golang.org/x/exp v0.0.0-20250620022241-b7579e27df2b // indirect
 	golang.org/x/net v0.44.0 // indirect
 	golang.org/x/oauth2 v0.30.0 // indirect
@@ -230,7 +199,6 @@
 	google.golang.org/genproto/googleapis/rpc v0.0.0-20250825161204-c5933d9347a5 // indirect
 	google.golang.org/grpc v1.75.1
 	google.golang.org/protobuf v1.36.10
->>>>>>> 61915fad
 	gopkg.in/inf.v0 v0.9.1 // indirect
 	gopkg.in/yaml.v3 v3.0.1 // indirect
 	k8s.io/api v0.34.1
